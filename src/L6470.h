--- conflicted
+++ resolved
@@ -26,11 +26,7 @@
 
 #include <Arduino.h>
 
-<<<<<<< HEAD
 #define L6470_LIBRARY_VERSION 0x000700
-=======
-#define L6470_LIBRARY_VERSION 0x000800
->>>>>>> 54f38871
 
 //#define SCK    10  // Wire this to the CSN pin
 //#define MOSI   11  // Wire this to the SDI pin
@@ -282,11 +278,7 @@
 
 class L64XX {
 public:
-<<<<<<< HEAD
   _pin_t  pin_SS    = -1,
-=======
-  int16_t pin_SS    = -1,
->>>>>>> 54f38871
           pin_SCK   = -1,
           pin_MOSI  = -1,
           pin_MISO  = -1,
@@ -300,24 +292,15 @@
   uint8_t axis_index;
   uint8_t position = 0;  // 0 - not part of a chain
 
-<<<<<<< HEAD
-
 //////////////////////////////////////////////////////////////////////////////////////////////////
 
   // These methods must be supplied by the client
 
-=======
-  // These methods must be supplied by the client
->>>>>>> 54f38871
+
   typedef void (*spi_init_handler_t)();
   typedef uint8_t (*transfer_handler_t)(uint8_t data, const int16_t ss_pin);
   typedef uint8_t (*chain_transfer_handler_t)(uint8_t data, const int16_t ss_pin, const uint8_t chain_position);
 
-<<<<<<< HEAD
-//  uint8_t *chain_transfer_dummy(uint8_t data, const int16_t ss_pin, const uint8_t chain_position) {return 0;}
-//  uint8_t *transfer_dummy(uint8_t data, const int16_t ss_pin){return 0;}
-//  void *spi_init_dummy() {}
-
   chain_transfer_handler_t chain_transfer = chain_transfer_dummy;
   transfer_handler_t transfer = transfer_dummy;
   spi_init_handler_t spi_init = spi_init_dummy;
@@ -327,23 +310,10 @@
   inline void set_chain_transfer_handler(chain_transfer_handler_t _chain_transfer) { chain_transfer = _chain_transfer; }
 
   void set_handlers(spi_init_handler_t _spi_init, transfer_handler_t _transfer, chain_transfer_handler_t _chain_transfer) {
-=======
-  static spi_init_handler_t spi_init;
-  static transfer_handler_t transfer;
-  static chain_transfer_handler_t chain_transfer;
-
-  static inline void set_spi_init_handler(spi_init_handler_t _spi_init) { spi_init = _spi_init; }
-  static inline void set_transfer_handler(transfer_handler_t _transfer) { transfer = _transfer; }
-  static inline void set_chain_transfer_handler(chain_transfer_handler_t _chain_transfer) { chain_transfer = _chain_transfer; }
-
-  static void set_handlers(spi_init_handler_t _spi_init, transfer_handler_t _transfer, chain_transfer_handler_t _chain_transfer) {
->>>>>>> 54f38871
     set_spi_init_handler(_spi_init);
     set_transfer_handler(_transfer);
     set_chain_transfer_handler(_chain_transfer);
   }
-<<<<<<< HEAD
-
 
 ////////////////////////////////////////////////////////////////////////////////////////////////////////////
 
@@ -354,18 +324,7 @@
   inline void init(const _pin_t ss_pin) { pin_SS = ss_pin; }
 
   void set_pins(const _pin_t SCK, const _pin_t MOSI, const _pin_t MISO, const _pin_t RESET, const _pin_t BUSYN);
-=======
-
-  void init();
-
-  inline void init(const uint16_t ss_pin) { pin_SS = ss_pin; }
-  inline void init(const uint16_t ss_pin, spi_init_handler_t _spi_init, transfer_handler_t _transfer, chain_transfer_handler_t _chain_transfer) {
-    pin_SS = ss_pin;
-    set_handlers(_spi_init, _transfer, _chain_transfer);
-  }
-
-  void set_pins(const int16_t SCK, const int16_t MOSI, const int16_t MISO, const int16_t RESET, const int16_t BUSYN);
->>>>>>> 54f38871
+
   void set_chain_info(const uint8_t axis_index, const uint8_t position);
 
   void setMicroSteps(int16_t microSteps);
@@ -412,7 +371,6 @@
   void SetParam(const uint8_t param, const uint32_t value);
   uint32_t GetParam(const uint8_t param);
 
-<<<<<<< HEAD
   //
   // L6470 placeholders - will be set by sub-classes
   //
@@ -443,30 +401,6 @@
   uint16_t STATUS_SCK_MOD;          // Step clock mode is active
 
   uint16_t UVLO_ADC;                // ADC undervoltage event
-=======
-  // L6470 placeholders may be overridden by sub-classes
-  static constexpr uint8_t OCD_TH_MAX = 15;
-  static constexpr uint8_t STALL_TH_MAX = 127;
-  static constexpr float OCD_CURRENT_CONSTANT_INV = 375;                             //  mA per count
-  static constexpr float OCD_CURRENT_CONSTANT = 1.0f / OCD_CURRENT_CONSTANT_INV;    //  counts per mA
-  static constexpr float STALL_CURRENT_CONSTANT_INV = 31.25;                         //  mA per count
-  static constexpr float STALL_CURRENT_CONSTANT = 1.0f / STALL_CURRENT_CONSTANT_INV; //  counts per mA
-
-  static constexpr uint8_t L64XX_CONFIG         = 0x18;
-  static constexpr uint8_t L64XX_STATUS         = 0x19;
-
-  static constexpr bool L6470_status_layout     = true;
-  static constexpr uint16_t STATUS_NOTPERF_CMD  = 0x0080; // Last command not performed.
-  static constexpr uint16_t STATUS_WRONG_CMD    = 0x0100; // Last command not valid.
-  static constexpr uint16_t STATUS_CMD_ERR      = 0x0180; // Command error
-  static constexpr uint16_t STATUS_UVLO         = 0x0200; // Undervoltage lockout is active
-  static constexpr uint16_t STATUS_TH_WRN       = 0x0400; // Thermal warning
-  static constexpr uint16_t STATUS_TH_SD        = 0x0800; // Thermal shutdown
-  static constexpr uint16_t STATUS_OCD          = 0x1000; // Overcurrent detected
-  static constexpr uint16_t STATUS_STEP_LOSS_A  = 0x2000; // Stall detected on A bridge
-  static constexpr uint16_t STATUS_STEP_LOSS_B  = 0x4000; // Stall detected on B bridge
-  static constexpr uint16_t STATUS_SCK_MOD      = 0x8000; // Step clock mode is active
->>>>>>> 54f38871
 
 private:
   long convert(uint32_t val);
@@ -480,7 +414,6 @@
   uint32_t SpdCalc(const float stepsPerSec);
   uint32_t Param(uint32_t value, const uint8_t bit_len);
   uint8_t Xfer(uint8_t data);
-<<<<<<< HEAD
   uint8_t Xfer(uint8_t data, _pin_t ss_pin, uint8_t position);
 };
 
@@ -592,74 +525,7 @@
   //powerSTEP01::OCD_CURRENT_CONSTANT_INV = (1000 * 0.03125)/(POWERSTEP_AVERAGE_RDS); //  mA per count  (calc per data sheet - definitely wrong)
   //powerSTEP01::STALL_CURRENT_CONSTANT = OCD_CURRENT_CONSTANT;                       //  counts per mA (calc per data sheet - definitely wrong)
   //powerSTEP01::STALL_CURRENT_CONSTANT_INV = OCD_CURRENT_CONSTANT_INV;               //  mA per count  (calc per data sheet - definitely wrong)
-=======
-  uint8_t Xfer(uint8_t data, int16_t ss_pin, uint8_t position);
-
-  static inline void spi_init_noop() { }
-  static inline uint8_t transfer_noop(uint8_t data, const int16_t ss_pin) { }
-  static inline uint8_t chain_transfer_noop(uint8_t data, const int16_t ss_pin, const uint8_t chain_position) { }
+
 };
 
-class L6470 : public L64XX {
-public:
-  L6470(const int16_t ss_pin) { init(ss_pin); }
-  L6470(const int16_t ss_pin, spi_init_handler_t _spi_init, transfer_handler_t _transfer, chain_transfer_handler_t _chain_transfer) {
-    init(ss_pin, _spi_init, _transfer, _chain_transfer);
-  }
-};
-
-class L6480_Base : public L64XX {
-public:
-  static constexpr uint8_t L64XX_CONFIG         = 0x1A;
-  static constexpr uint8_t L64XX_STATUS         = 0x1B;
-
-  static constexpr bool L6470_status_layout = false;
-  static constexpr uint16_t STATUS_WRONG_CMD    = 0x0080; // Last command not valid.
-  static constexpr uint16_t STATUS_CMD_ERR      = 0x0080; // Command error
-  static constexpr uint16_t STATUS_UVLO         = 0x0200; // Undervoltage lockout is active
-  static constexpr uint16_t UVLO_ADC            = 0x0400; // ADC undervoltage event
-  static constexpr uint16_t STATUS_TH_WRN       = 0x0800; // Thermal warning
-  static constexpr uint16_t STATUS_TH_SD        = 0x1000; // Thermal shutdown
-  static constexpr uint16_t STATUS_OCD          = 0x2000; // Overcurrent detected
-  static constexpr uint16_t STATUS_STEP_LOSS_A  = 0x4000; // Stall detected on A bridge
-  static constexpr uint16_t STATUS_STEP_LOSS_B  = 0x8000; // Stall detected on B bridge
-  static constexpr uint16_t STATUS_SCK_MOD      = 0x0100; // Step clock mode is active
-};
-
-class L6480 : public L6480_Base {
-public:
-  L6480(const int16_t ss_pin) { init(ss_pin); }
-  L6480(const int16_t ss_pin, spi_init_handler_t _spi_init, transfer_handler_t _transfer, chain_transfer_handler_t _chain_transfer) {
-    init(ss_pin, _spi_init, _transfer, _chain_transfer);
-  }
-
-  static constexpr uint8_t OCD_TH_MAX = 31;
-  static constexpr uint8_t STALL_TH_MAX = 31;
-  static constexpr float OCD_CURRENT_CONSTANT_INV = 31.25;                           //  mA per count
-  static constexpr float OCD_CURRENT_CONSTANT = 1.0f / OCD_CURRENT_CONSTANT_INV;   //  counts per mA
-  static constexpr float STALL_CURRENT_CONSTANT_INV = 31.25;                         //  mA per count
-  static constexpr float STALL_CURRENT_CONSTANT = 1.0f / STALL_CURRENT_CONSTANT_INV; //  counts per mA
-};
-
-class powerSTEP01 : public L6480_Base {
-public:
-  powerSTEP01(const int16_t ss_pin) { init(ss_pin); }
-  powerSTEP01(const int16_t ss_pin, spi_init_handler_t _spi_init, transfer_handler_t _transfer, chain_transfer_handler_t _chain_transfer) {
-    init(ss_pin, _spi_init, _transfer, _chain_transfer);
-  }
-
-  static constexpr uint8_t OCD_TH_MAX = 31;
-  static constexpr uint8_t STALL_TH_MAX = 31;
-  static constexpr float OCD_CURRENT_CONSTANT       = 0.001;                                    //  counts per mA (empirically derived for powerSTEP01)
-  static constexpr float OCD_CURRENT_CONSTANT_INV   = 1000;                                     //  mA per count  (empirically derived for powerSTEP01)
-  static constexpr float STALL_CURRENT_CONSTANT     = 0.005;                                    //  counts per mA (empirically derived for powerSTEP01)
-  static constexpr float STALL_CURRENT_CONSTANT_INV = 200;                                      //  mA per count  (empirically derived for powerSTEP01)
-  //static constexpr float POWERSTEP_AVERAGE_RDS = 0.016;                                       //  Ohms - L648x use external FETs so this may be user modified
-  //static constexpr float OCD_CURRENT_CONSTANT = (POWERSTEP_AVERAGE_RDS/0.03125)/1000;         //  counts per mA (calc per data sheet - definitely wrong)
-  //static constexpr float OCD_CURRENT_CONSTANT_INV = (1000 * 0.03125)/(POWERSTEP_AVERAGE_RDS); //  mA per count  (calc per data sheet - definitely wrong)
-  //static constexpr float STALL_CURRENT_CONSTANT = OCD_CURRENT_CONSTANT;                       //  counts per mA (calc per data sheet - definitely wrong)
-  //static constexpr float STALL_CURRENT_CONSTANT_INV = OCD_CURRENT_CONSTANT_INV;               //  mA per count  (calc per data sheet - definitely wrong)
->>>>>>> 54f38871
-};
-
 #endif // _L6470_H_