--- conflicted
+++ resolved
@@ -16,15 +16,9 @@
 
 #include <Arduino.h>
 
-<<<<<<< HEAD
 uint8_t chain_transfer_dummy(uint8_t data, const int16_t ss_pin, const uint8_t chain_position) {return 0;}
 uint8_t transfer_dummy(uint8_t data, const int16_t ss_pin){return 0;}
 void spi_init_dummy() {}
-=======
-L64XX::spi_init_handler_t L64XX::spi_init = spi_init_noop;
-L64XX::transfer_handler_t L64XX::transfer = transfer_noop;
-L64XX::chain_transfer_handler_t L64XX::chain_transfer = chain_transfer_noop;
->>>>>>> 54f38871
 
 uint8_t L64XX::chain[21];
 
@@ -43,11 +37,7 @@
   //  SPI clock not to exceed 5MHz,
   //  SPI_MODE3 (clock idle high, latch data on rising edge of clock)
   if (pin_SCK < 0) spi_init();  // Use external SPI init function to init it
-<<<<<<< HEAD
                                        // internal SPI already initialized
-=======
-                                // internal SPI already initialized
->>>>>>> 54f38871
 
   // First things first: let's check communications. The L64XX_CONFIG register should
   //  power up to 0x2E88, so we can use that to check the communications.
@@ -456,12 +446,7 @@
 
 uint8_t L64XX::Xfer(uint8_t data) {
 
-<<<<<<< HEAD
   if (pin_SCK < 0) {                                      // External SPI
-
-=======
-  if (pin_SCK < 0) {                                    // External SPI
->>>>>>> 54f38871
     return (uint8_t) (
       position ? chain_transfer(data, pin_SS, position) // ... in a chain
                : transfer(data, pin_SS)                 // ... not chained
