--- conflicted
+++ resolved
@@ -73,12 +73,9 @@
  *
  * The library will automatically link to "uint8_t L64XX::transfer(uint8_t,int16_t,uint8_t)"
  */
-<<<<<<< HEAD
-
-uint8_t L64XX::transfer(uint8_t data, const int16_t ss_pin, const uint8_t chain_position) {
-=======
-static uint8_t chain_transfer(uint8_t data, const int16_t ss_pin, const uint8_t chain_position) {
->>>>>>> 54f38871
+
+ uint8_t L64XX::transfer(uint8_t data, const int16_t ss_pin, const uint8_t chain_position) {
+
   #define CMD_NOP 0
   uint8_t data_out = 0;
   data--;
@@ -94,11 +91,7 @@
   return data_out;
 }
 
-<<<<<<< HEAD
 uint8_t L64XX::transfer(uint8_t data, const int16_t ss_pin) { }
-=======
-static uint8_t transfer(uint8_t data, const int16_t ss_pin) { }
->>>>>>> 54f38871
 
 /**
  * This is the routine that sends the motion commands.
@@ -120,7 +113,6 @@
   digitalWrite(SS_PIN, HIGH);
 }
 
-<<<<<<< HEAD
 /**
  * Initialize pins for non-library SPI software
  *
@@ -137,8 +129,6 @@
   pinMode(MISO_PIN, INPUT);
 }
 
-=======
->>>>>>> 54f38871
 void goTo(long location_1, long location_2) {
   // the command string to move a stepper to an absolute position is
   // four uint8_t long so four arraya are used for convenience
